# Begin: Python 2/3 compatibility header small
# Get Python 3 functionality:
from __future__ import\
    absolute_import, print_function, division, unicode_literals
from future.utils import raise_with_traceback, raise_from
# catch exception with: except Exception as e
from builtins import range, map, zip, filter
from io import open
import six
# End: Python 2/3 compatability header small


###############################################################################
###############################################################################
###############################################################################


import matplotlib

matplotlib.use('Agg')

import imp
import keras.backend
import keras.models
import keras.preprocessing.image
import keras.utils
import matplotlib.pyplot as plt
import numpy as np
import sys
import os

import innvestigate
import innvestigate.tools
import innvestigate.utils as iutils
import innvestigate.utils.tests.networks.imagenet
import innvestigate.utils.visualizations as ivis


###############################################################################
###############################################################################
###############################################################################


base_dir = os.path.dirname(__file__)
eutils = imp.load_source("utils", os.path.join(base_dir, "utils.py"))


imagenet_train_dir = "/temp/datasets/imagenet/2012/train_set_small"
imagenet_val_dir = "/temp/datasets/imagenet/2012/train_set_small"


###############################################################################
###############################################################################
###############################################################################

if __name__ == "__main__":

    netname = sys.argv[1] if len(sys.argv) > 1 else "vgg16"
    pattern_type = "relu"

    steps = None
    gpu_count = len(os.environ.get("CUDA_VISIBLE_DEVICES", "").split(","))
    max_queue_size = 100
    workers = 4 * gpu_count
    use_multiprocessing = True
    print("GPU_COUNT", gpu_count)

    ###########################################################################
    # Build model.
    ###########################################################################
    tmp = getattr(innvestigate.utils.tests.networks.imagenet, netname)
    net = tmp(weights="imagenet")
    model = keras.models.Model(inputs=net["in"], outputs=net["out"])
    model.compile(optimizer="adam", loss="categorical_crossentropy")
    modelp = keras.models.Model(inputs=net["in"], outputs=net["sm_out"])
    modelp.compile(optimizer="adam", loss="categorical_crossentropy",
                   metrics=["accuracy"])
    if gpu_count > 1:
        modelp = keras.utils.multi_gpu_model(modelp, gpus=gpu_count)
        modelp.compile(optimizer="adam",
                       loss="categorical_crossentropy",
                       metrics=["accuracy"])

    ###########################################################################
    # Create data loaders.
    ###########################################################################

    if keras.backend.image_data_format() == "channels_first":
        target_size = net["input_shape"][2:4]
    else:
        target_size = net["input_shape"][1:3]

    def preprocess(X):
<<<<<<< HEAD
        X = X.copy()
        X = net["preprocess_f"](X)
        return X
=======
        X = X.copy()[None, :, :, :]
        X = iutils.preprocess_images(X, color_coding="RGBtoBGR")
        X = innvestigate.utils.tests.networks.imagenet.vgg16_custom_preprocess(X)
        return X[0]
>>>>>>> a01e0900

    train_data_generator = keras.preprocessing.image.ImageDataGenerator(
        preprocessing_function=preprocess,
        horizontal_flip=True)
    test_data_generator = keras.preprocessing.image.ImageDataGenerator(
        preprocessing_function=preprocess)

    train_generator = train_data_generator.flow_from_directory(
        imagenet_train_dir,
        target_size=target_size,
        batch_size=32*gpu_count,
        class_mode=None)
    val_generator = test_data_generator.flow_from_directory(
        imagenet_val_dir,
        target_size=target_size,
        batch_size=32*gpu_count,
        class_mode='categorical')

    ###########################################################################
    # Evaluate and compute patterns.
    ###########################################################################

    # Check if all works correctly.
    print("Evaluate:")
    val_evaluation = modelp.evaluate_generator(
        val_generator,
        steps=steps,
        max_queue_size=max_queue_size,
        workers=workers,
        use_multiprocessing=use_multiprocessing)
    print(val_evaluation)

    print("Compute patterns:")
    pattern_computer = innvestigate.tools.PatternComputer(
        model,
        pattern_type=pattern_type,
        compute_layers_in_parallel=True,
        gpus=gpu_count)
    patterns = pattern_computer.compute_generator(
        train_generator,
        steps_per_epoch=steps,
        max_queue_size=max_queue_size,
        workers=workers,
        use_multiprocessing=use_multiprocessing,
        verbose=1)

    np.savez("%s_patterns_type_%s_tf_dim_ordering_tf_kernels.npz" %
             (pattern_type, netname),
             *patterns)

    ###########################################################################
    # Utility functions.
    ###########################################################################
    color_conversion = "BGRtoRGB" if net["color_coding"] == "BGR" else None
    channels_first = keras.backend.image_data_format == "channels_first"

    def preprocess(X):
        X = X.copy()
<<<<<<< HEAD
        X = net["preprocess_f"](X)
=======
        X = iutils.preprocess_images(X, color_coding="RGBtoBGR")
        X = innvestigate.utils.tests.networks.imagenet.vgg16_preprocess(X)
>>>>>>> a01e0900
        return X

    def postprocess(X):
        X = X.copy()
<<<<<<< HEAD
        X = ivis.postprocess_images(X,
                                    color_coding=color_conversion,
                                    channels_first=channels_first)
=======
        X = iutils.postprocess_images(X,
                                      color_coding="BGRtoRGB",
                                      channels_first=channels_first)
>>>>>>> a01e0900
        return X

    def image(X):
        X = X.copy()
        return ivis.project(X, absmax=255.0, input_is_postive_only=True)

    def bk_proj(X):
        return ivis.project(X)

    def heatmap(X):
        return ivis.heatmap(X)

    def graymap(X):
        return ivis.graymap(np.abs(X), input_is_postive_only=True)

    ###########################################################################
    # Analysis.
    ###########################################################################
    # Get some example test set images.
    images, label_to_class_name = eutils.get_imagenet_data()

    # Methods we use and some properties.
    methods = [
        # NAME             POSTPROCESSING     TITLE

        # Show input.
        ("input",                 {},                       image,   "Input"),

        # Function
        ("gradient",              {},                       graymap, "Gradient"),
        ("smoothgrad",            {"noise_scale": 50},      graymap, "SmoothGrad"),
        ("integrated_gradients",  {},                       graymap, ("Integrated", "Gradients")),

        # Signal
        ("deconvnet",             {},                       bk_proj, "Deconvnet"),
        ("guided_backprop",       {},                       bk_proj, ("Guided", "Backprop"),),
        ("pattern.net",           {"patterns": patterns},   bk_proj, "PatterNet"),

        # Interaction
        ("pattern.attribution",   {"patterns": patterns},   heatmap, "PatternAttribution"),
        ("lrp.z_baseline",        {},                       heatmap, "LRP-Z"),
    ]

    # Create analyzers.
    analyzers = []
    for method in methods:
        analyzers.append(innvestigate.create_analyzer(method[0],
                                                      model,
                                                      **method[1]))

    # Create analysis.
    analysis = np.zeros([len(images), len(analyzers), 224, 224, 3])
    text = []
    for i, (image, y) in enumerate(images):
        image = image[None, :, :, :]
        # Predict label.
        x = preprocess(image)
        prob = modelp.predict_on_batch(x)[0]
        y_hat = prob.argmax()

        text.append((r"\textbf{%s}" % label_to_class_name[y],
                     r"\textit{(%.2f)}" % prob.max(),
                     r"\textit{%s}" % label_to_class_name[y_hat]))

        for aidx, analyzer in enumerate(analyzers):
            is_input_analyzer = methods[aidx][0] == "input"
            # Analyze.
            a = analyzer.analyze(image if is_input_analyzer else x)
            # Postprocess.
            if not np.all(np.isfinite(a)):
                print("Image %i, analysis of %s not finite: nan %s inf %s" %
                      (i, methods[aidx][3],
                       np.any(np.isnan(a)), np.any(np.isinf(a))))
            if not is_input_analyzer:
                a = postprocess(a)
            a = methods[aidx][2](a)
            analysis[i, aidx] = a[0]

    ###########################################################################
    # Plot the analysis.
    ###########################################################################

    grid = [[analysis[i, j] for j in range(analysis.shape[1])]
            for i in range(analysis.shape[0])]
    row_labels = text
    col_labels = [method[3] for method in methods]

    file_name = "all_methods_%s_%s.pdf" % (netname, pattern_type)
    eutils.plot_image_grid(grid, row_labels, col_labels,
                           row_label_offset=50,
                           col_label_offset=-50,
                           usetex=True, file_name=file_name)<|MERGE_RESOLUTION|>--- conflicted
+++ resolved
@@ -91,16 +91,9 @@
         target_size = net["input_shape"][1:3]
 
     def preprocess(X):
-<<<<<<< HEAD
         X = X.copy()
         X = net["preprocess_f"](X)
         return X
-=======
-        X = X.copy()[None, :, :, :]
-        X = iutils.preprocess_images(X, color_coding="RGBtoBGR")
-        X = innvestigate.utils.tests.networks.imagenet.vgg16_custom_preprocess(X)
-        return X[0]
->>>>>>> a01e0900
 
     train_data_generator = keras.preprocessing.image.ImageDataGenerator(
         preprocessing_function=preprocess,
@@ -159,25 +152,14 @@
 
     def preprocess(X):
         X = X.copy()
-<<<<<<< HEAD
         X = net["preprocess_f"](X)
-=======
-        X = iutils.preprocess_images(X, color_coding="RGBtoBGR")
-        X = innvestigate.utils.tests.networks.imagenet.vgg16_preprocess(X)
->>>>>>> a01e0900
         return X
 
     def postprocess(X):
         X = X.copy()
-<<<<<<< HEAD
         X = ivis.postprocess_images(X,
                                     color_coding=color_conversion,
                                     channels_first=channels_first)
-=======
-        X = iutils.postprocess_images(X,
-                                      color_coding="BGRtoRGB",
-                                      channels_first=channels_first)
->>>>>>> a01e0900
         return X
 
     def image(X):
